--- conflicted
+++ resolved
@@ -94,22 +94,43 @@
     expect(outputs.itemId).toEqual('project-next-item-id')
   })
 
-<<<<<<< HEAD
-  test('adds matching issues with multiple label filters', async () => {
-    mockGetInput({
-      'project-url': 'https://github.com/orgs/github/projects/1',
-      'github-token': 'gh_token',
-      labeled: 'accessibility,backend,bug'
-    })
-
-    github.context.payload = {
-      issue: {
-        number: 1,
-        labels: [{name: 'accessibility'}, {name: 'backend'}]
-      }
-    }
-
-    const gqlMock = mockGraphQL(
+  test('does not add un-matching issues with a label filter without label-operator', async () => {
+    mockGetInput({
+      'project-url': 'https://github.com/orgs/github/projects/1',
+      'github-token': 'gh_token',
+      labeled: 'bug'
+    })
+
+    github.context.payload = {
+      issue: {
+        number: 1,
+        labels: []
+      }
+    }
+
+    const infoSpy = jest.spyOn(core, 'info')
+    const gqlMock = mockGraphQL()
+    await addToProject()
+    expect(infoSpy).toHaveBeenCalledWith(`Skipping issue 1 because it does not have one of the labels: bug`)
+    expect(gqlMock).not.toHaveBeenCalled()
+  })
+
+  test('adds matching issues with labels filter with AND label-operator', async () => {
+    mockGetInput({
+      'project-url': 'https://github.com/orgs/github/projects/1',
+      'github-token': 'gh_token',
+      labeled: 'bug, new',
+      'label-operator': 'AND'
+    })
+
+    github.context.payload = {
+      issue: {
+        number: 1,
+        labels: [{name: 'bug'}, {name: 'new'}]
+      }
+    }
+
+    mockGraphQL(
       {
         test: /getProject/,
         return: {
@@ -132,6 +153,70 @@
       }
     )
 
+    await addToProject()
+
+    expect(outputs.itemId).toEqual('project-next-item-id')
+  })
+
+  test('does not add un-matching issues with labels filter with AND label-operator', async () => {
+    mockGetInput({
+      'project-url': 'https://github.com/orgs/github/projects/1',
+      'github-token': 'gh_token',
+      labeled: 'bug, new',
+      'label-operator': 'AND'
+    })
+
+    github.context.payload = {
+      issue: {
+        number: 1,
+        labels: [{name: 'bug'}, {name: 'other'}]
+      }
+    }
+
+    const infoSpy = jest.spyOn(core, 'info')
+    const gqlMock = mockGraphQL()
+    await addToProject()
+    expect(infoSpy).toHaveBeenCalledWith(`Skipping issue 1 because it doesn't match all the labels: bug, new`)
+    expect(gqlMock).not.toHaveBeenCalled()
+  })
+
+  test('adds matching issues with multiple label filters', async () => {
+    mockGetInput({
+      'project-url': 'https://github.com/orgs/github/projects/1',
+      'github-token': 'gh_token',
+      labeled: 'accessibility,backend,bug'
+    })
+
+    github.context.payload = {
+      issue: {
+        number: 1,
+        labels: [{name: 'accessibility'}, {name: 'backend'}]
+      }
+    }
+
+    const gqlMock = mockGraphQL(
+      {
+        test: /getProject/,
+        return: {
+          organization: {
+            projectNext: {
+              id: 'project-next-id'
+            }
+          }
+        }
+      },
+      {
+        test: /addProjectNextItem/,
+        return: {
+          addProjectNextItem: {
+            projectNextItem: {
+              id: 'project-next-item-id'
+            }
+          }
+        }
+      }
+    )
+
     const infoSpy = jest.spyOn(core, 'info')
 
     await addToProject()
@@ -164,49 +249,15 @@
     expect(gqlMock).not.toHaveBeenCalled()
   })
 
-  test('does not add un-matching issues with a label filter', async () => {
-=======
-  test('does not add un-matching issues with a label filter without label-operator', async () => {
->>>>>>> 752ba697
-    mockGetInput({
-      'project-url': 'https://github.com/orgs/github/projects/1',
-      'github-token': 'gh_token',
-      labeled: 'bug'
-    })
-
-    github.context.payload = {
-      issue: {
-        number: 1,
-        labels: []
-      }
-    }
-
-    const infoSpy = jest.spyOn(core, 'info')
-    const gqlMock = mockGraphQL()
-    await addToProject()
-    expect(infoSpy).toHaveBeenCalledWith(`Skipping issue 1 because it does not have one of the labels: bug`)
-    expect(gqlMock).not.toHaveBeenCalled()
-  })
-
-<<<<<<< HEAD
   test(`throws an error when url isn't a valid project url`, async () => {
     mockGetInput({
       'project-url': 'https://github.com/orgs/github/repositories',
       'github-token': 'gh_token'
-=======
-  test('adds matching issues with labels filter with AND label-operator', async () => {
-    mockGetInput({
-      'project-url': 'https://github.com/orgs/github/projects/1',
-      'github-token': 'gh_token',
-      labeled: 'bug, new',
-      'label-operator': 'AND'
->>>>>>> 752ba697
-    })
-
-    github.context.payload = {
-      issue: {
-        number: 1,
-<<<<<<< HEAD
+    })
+
+    github.context.payload = {
+      issue: {
+        number: 1,
         labels: []
       }
     }
@@ -219,83 +270,28 @@
     expect(infoSpy).not.toHaveBeenCalled()
     expect(gqlMock).not.toHaveBeenCalled()
   })
-})
-
-test(`throws an error when url isn't under the github.com domain`, async () => {
-  mockGetInput({
-    'project-url': 'https://notgithub.com/orgs/github/projects/1',
-    'github-token': 'gh_token'
-  })
-
-  github.context.payload = {
-    issue: {
-      number: 1,
-      labels: []
-    }
-  }
-
-  const infoSpy = jest.spyOn(core, 'info')
-  const gqlMock = mockGraphQL()
-  await expect(addToProject()).rejects.toThrow(
-    'https://notgithub.com/orgs/github/projects/1. Project URL should match the format https://github.com/<orgs-or-users>/<ownerName>/projects/<projectNumber>'
-  )
-  expect(infoSpy).not.toHaveBeenCalled()
-  expect(gqlMock).not.toHaveBeenCalled()
-=======
-        labels: [{name: 'bug'}, {name: 'new'}]
-      }
-    }
-
-    mockGraphQL(
-      {
-        test: /getProject/,
-        return: {
-          organization: {
-            projectNext: {
-              id: 'project-next-id'
-            }
-          }
-        }
-      },
-      {
-        test: /addProjectNextItem/,
-        return: {
-          addProjectNextItem: {
-            projectNextItem: {
-              id: 'project-next-item-id'
-            }
-          }
-        }
-      }
-    )
-
-    await addToProject()
-
-    expect(outputs.itemId).toEqual('project-next-item-id')
-  })
-
-  test('does not add un-matching issues with labels filter with AND label-operator', async () => {
-    mockGetInput({
-      'project-url': 'https://github.com/orgs/github/projects/1',
-      'github-token': 'gh_token',
-      labeled: 'bug, new',
-      'label-operator': 'AND'
-    })
-
-    github.context.payload = {
-      issue: {
-        number: 1,
-        labels: [{name: 'bug'}, {name: 'other'}]
-      }
-    }
-
-    const infoSpy = jest.spyOn(core, 'info')
-    const gqlMock = mockGraphQL()
-    await addToProject()
-    expect(infoSpy).toHaveBeenCalledWith(`Skipping issue 1 because it doesn't match all the labels: bug, new`)
-    expect(gqlMock).not.toHaveBeenCalled()
-  })
->>>>>>> 752ba697
+
+  test(`throws an error when url isn't under the github.com domain`, async () => {
+    mockGetInput({
+      'project-url': 'https://notgithub.com/orgs/github/projects/1',
+      'github-token': 'gh_token'
+    })
+
+    github.context.payload = {
+      issue: {
+        number: 1,
+        labels: []
+      }
+    }
+
+    const infoSpy = jest.spyOn(core, 'info')
+    const gqlMock = mockGraphQL()
+    await expect(addToProject()).rejects.toThrow(
+      'https://notgithub.com/orgs/github/projects/1. Project URL should match the format https://github.com/<orgs-or-users>/<ownerName>/projects/<projectNumber>'
+    )
+    expect(infoSpy).not.toHaveBeenCalled()
+    expect(gqlMock).not.toHaveBeenCalled()
+  })
 })
 
 function mockGetInput(mocks: Record<string, string>): jest.SpyInstance {
